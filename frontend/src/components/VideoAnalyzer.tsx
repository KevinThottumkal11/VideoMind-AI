"use client";

import { useState, useRef } from "react";
import { Chatbot } from "./Chatbot";
import { VideoTimestamps } from "./VideoTimestamps";
import { VideoDisplay, VideoDisplayRef } from "./VideoDisplay";

export function YouTubeAnalyzer() {
  const [videoUrl, setVideoUrl] = useState("");
<<<<<<< HEAD
  const [isAnalyzing, setIsAnalyzing] = useState(false);
  const [showChatbot, setShowChatbot] = useState(false);
  const [showTimestamps, setShowTimestamps] = useState(false);
  const [showVideoDisplay, setShowVideoDisplay] = useState(false);
  const [analysisComplete, setAnalysisComplete] = useState(false);
  
  const videoDisplayRef = useRef<VideoDisplayRef>(null);

  const isValidYouTubeUrl = (url: string) => {
    const youtubeRegex = /^(https?:\/\/)?(www\.)?(youtube\.com\/watch\?v=|youtu\.be\/)[a-zA-Z0-9_-]{11}/;
    return youtubeRegex.test(url);
  };

  const handleTimestampClick = (seconds: number) => {
    // Navigate the video to the specified timestamp
    if (videoDisplayRef.current) {
      videoDisplayRef.current.navigateToTime(seconds);
    }
    console.log(`Navigating to ${seconds} seconds`);
  };

  const handleAnalyze = async () => {
    if (!videoUrl.trim() || !isValidYouTubeUrl(videoUrl)) return;

    setIsAnalyzing(true);
    setShowChatbot(false);
    setShowTimestamps(false);
    setShowVideoDisplay(false);
    setAnalysisComplete(false);

    // Comment out backend call for now - just show components immediately
    /*
    try {
      // Send the video URL to the backend for analysis
      const response = await fetch("/api/analyze", {
=======
  const [loading, setLoading] = useState(false);
  const [summary, setSummary] = useState("");
  const [error, setError] = useState("");

  const analyzeVideo = async () => {
    // Reset states
    setLoading(true);
    setError("");
    setSummary("");

    try {
      const response = await fetch("http://localhost:8000/analyze_video", {
>>>>>>> 99caf993
        method: "POST",
        headers: {
          "Content-Type": "application/json",
        },
<<<<<<< HEAD
        body: JSON.stringify({
          video_url: videoUrl,
        }),
      });

      if (!response.ok) {
        throw new Error(`HTTP error! status: ${response.status}`);
      }

      const data = await response.json();
      console.log("Analysis complete:", data);
      
      // Show the components after successful analysis
      setAnalysisComplete(true);
      setShowChatbot(true);
      setShowTimestamps(true);
      setShowVideoDisplay(true);
    } catch (error) {
      console.error("Error analyzing video:", error);
      alert("Failed to analyze video. Please check the URL and try again.");
    } finally {
      setIsAnalyzing(false);
    }
    */

    // Simulate analysis delay and show components immediately
    setTimeout(() => {
      setAnalysisComplete(true);
      setShowChatbot(true);
      setShowTimestamps(true);
      setShowVideoDisplay(true);
      setIsAnalyzing(false);
    }, 1000);
=======
        body: JSON.stringify({ youtube_url: videoUrl }),
      });

      const data = await response.json();

      if (!response.ok) {
        throw new Error(data.detail || "Failed to analyze video");
      }

      if (data.success && data.video_summary) {
        setSummary(data.video_summary);
      } else {
        throw new Error("Failed to generate summary");
      }
    } catch (err: any) {
      setError(err.message || "An error occurred while analyzing the video");
      console.error("Error:", err);
    } finally {
      setLoading(false);
    }
  };

  const formatSummary = (text: string) => {
    // Split the text into sections
    const sections = text.split(/\*\*([^*]+):\*\*/g);
    
    return sections.map((section, index) => {
      // Skip empty sections
      if (!section.trim()) return null;
      
      // Check if this is a header (odd indices after split)
      if (index % 2 === 1) {
        return (
          <h3 key={index} className="text-lg font-semibold text-white mt-4 mb-2">
            {section}
          </h3>
        );
      }
      
      // Process content sections
      const lines = section.split('\n').filter(line => line.trim());
      
      return lines.map((line, lineIndex) => {
        // Check if it's a bullet point
        if (line.trim().startsWith('•')) {
          return (
            <li key={`${index}-${lineIndex}`} className="text-zinc-300 ml-4 mb-1 list-none">
              {line.trim()}
            </li>
          );
        }
        
        // Regular paragraph
        if (line.trim()) {
          return (
            <p key={`${index}-${lineIndex}`} className="text-zinc-300 mb-2">
              {line.trim()}
            </p>
          );
        }
        
        return null;
      });
    }).filter(Boolean);
>>>>>>> 99caf993
  };

  return (
    <div className="space-y-6">
      <div className="space-y-4">
        <div>
          <label
            htmlFor="youtube-url"
            className="block text-sm font-medium text-zinc-300 mb-2"
          >
            YouTube Video URL
          </label>
          <input
            id="youtube-url"
            type="url"
            value={videoUrl}
            onChange={e => setVideoUrl(e.target.value)}
            placeholder="https://www.youtube.com/watch?v=..."
            className="w-full px-4 py-3 bg-white/[0.05] border border-white/[0.1] rounded-lg text-white placeholder-zinc-500 focus:outline-none focus:ring-2 focus:ring-blue-500 focus:border-transparent transition-all"
          />
        </div>

        <button
          type="button"
<<<<<<< HEAD
          disabled={!videoUrl.trim() || !isValidYouTubeUrl(videoUrl) || isAnalyzing}
          onClick={handleAnalyze}
          className="w-full px-6 py-3 bg-blue-600 hover:bg-blue-700 disabled:bg-zinc-700 disabled:cursor-not-allowed text-white font-medium rounded-lg transition-colors focus:outline-none focus:ring-2 focus:ring-blue-500 focus:ring-offset-2 focus:ring-offset-zinc-900"
        >
          {isAnalyzing ? (
            <div className="flex items-center justify-center space-x-2">
              <div className="w-4 h-4 border-2 border-white border-t-transparent rounded-full animate-spin"></div>
              <span>Analyzing Video...</span>
            </div>
=======
          onClick={analyzeVideo}
          disabled={!videoUrl.trim() || loading}
          className="w-full px-6 py-3 bg-blue-600 hover:bg-blue-700 disabled:bg-zinc-700 disabled:cursor-not-allowed text-white font-medium rounded-lg transition-colors focus:outline-none focus:ring-2 focus:ring-blue-500 focus:ring-offset-2 focus:ring-offset-zinc-900 flex items-center justify-center"
        >
          {loading ? (
            <>
              <svg 
                className="animate-spin -ml-1 mr-3 h-5 w-5 text-white" 
                xmlns="http://www.w3.org/2000/svg" 
                fill="none" 
                viewBox="0 0 24 24"
              >
                <circle 
                  className="opacity-25" 
                  cx="12" 
                  cy="12" 
                  r="10" 
                  stroke="currentColor" 
                  strokeWidth="4"
                />
                <path 
                  className="opacity-75" 
                  fill="currentColor" 
                  d="M4 12a8 8 0 018-8V0C5.373 0 0 5.373 0 12h4zm2 5.291A7.962 7.962 0 014 12H0c0 3.042 1.135 5.824 3 7.938l3-2.647z"
                />
              </svg>
              Analyzing Video...
            </>
>>>>>>> 99caf993
          ) : (
            "Analyze Video"
          )}
        </button>

        {!isValidYouTubeUrl(videoUrl) && videoUrl.trim() && (
          <p className="text-red-400 text-sm">
            Please enter a valid YouTube video URL
          </p>
        )}
      </div>

<<<<<<< HEAD
      {/* Video Display Section */}
      {showVideoDisplay && analysisComplete && (
        <div className="mt-8">
          <VideoDisplay 
            ref={videoDisplayRef}
            videoUrl={videoUrl} 
            isVisible={showVideoDisplay}
            onTimestampClick={handleTimestampClick}
          />
        </div>
      )}

      {/* Video Timestamps Section */}
      {showTimestamps && analysisComplete && (
        <div className="mt-8">
          <VideoTimestamps 
            videoUrl={videoUrl} 
            isVisible={showTimestamps}
            onTimestampClick={handleTimestampClick}
          />
        </div>
      )}

      {/* Chatbot Section */}
      {showChatbot && analysisComplete && (
        <div className="mt-8">
          <Chatbot videoUrl={videoUrl} isVisible={showChatbot} />
=======
      {/* Error Message */}
      {error && (
        <div className="p-4 bg-red-500/10 border border-red-500/20 rounded-lg">
          <div className="flex items-start space-x-3">
            <svg 
              className="w-5 h-5 text-red-400 mt-0.5" 
              fill="none" 
              stroke="currentColor" 
              viewBox="0 0 24 24"
            >
              <path 
                strokeLinecap="round" 
                strokeLinejoin="round" 
                strokeWidth={2} 
                d="M12 8v4m0 4h.01M21 12a9 9 0 11-18 0 9 9 0 0118 0z" 
              />
            </svg>
            <p className="text-red-400">{error}</p>
          </div>
        </div>
      )}

      {/* Summary Display */}
      {summary && !loading && (
        <div className="space-y-4 animate-fadeIn">
          <div className="flex items-center justify-between">
            <h2 className="text-xl font-semibold text-white">Video Summary</h2>
            <button
              onClick={() => {
                setSummary("");
                setVideoUrl("");
              }}
              className="text-sm text-zinc-400 hover:text-white transition-colors"
            >
              Clear
            </button>
          </div>
          
          <div className="p-6 bg-white/[0.05] border border-white/[0.1] rounded-lg backdrop-blur-sm">
            <div className="prose prose-invert max-w-none">
              {formatSummary(summary)}
            </div>
          </div>
>>>>>>> 99caf993
        </div>
      )}
    </div>
  );
}<|MERGE_RESOLUTION|>--- conflicted
+++ resolved
@@ -7,7 +7,6 @@
 
 export function YouTubeAnalyzer() {
   const [videoUrl, setVideoUrl] = useState("");
-<<<<<<< HEAD
   const [isAnalyzing, setIsAnalyzing] = useState(false);
   const [showChatbot, setShowChatbot] = useState(false);
   const [showTimestamps, setShowTimestamps] = useState(false);
@@ -43,25 +42,10 @@
     try {
       // Send the video URL to the backend for analysis
       const response = await fetch("/api/analyze", {
-=======
-  const [loading, setLoading] = useState(false);
-  const [summary, setSummary] = useState("");
-  const [error, setError] = useState("");
-
-  const analyzeVideo = async () => {
-    // Reset states
-    setLoading(true);
-    setError("");
-    setSummary("");
-
-    try {
-      const response = await fetch("http://localhost:8000/analyze_video", {
->>>>>>> 99caf993
         method: "POST",
         headers: {
           "Content-Type": "application/json",
         },
-<<<<<<< HEAD
         body: JSON.stringify({
           video_url: videoUrl,
         }),
@@ -95,7 +79,23 @@
       setShowVideoDisplay(true);
       setIsAnalyzing(false);
     }, 1000);
-=======
+  };
+  const [loading, setLoading] = useState(false);
+  const [summary, setSummary] = useState("");
+  const [error, setError] = useState("");
+
+  const analyzeVideo = async () => {
+    // Reset states
+    setLoading(true);
+    setError("");
+    setSummary("");
+
+    try {
+      const response = await fetch("http://localhost:8000/analyze_video", {
+        method: "POST",
+        headers: {
+          "Content-Type": "application/json",
+        },
         body: JSON.stringify({ youtube_url: videoUrl }),
       });
 
@@ -160,7 +160,6 @@
         return null;
       });
     }).filter(Boolean);
->>>>>>> 99caf993
   };
 
   return (
@@ -185,7 +184,6 @@
 
         <button
           type="button"
-<<<<<<< HEAD
           disabled={!videoUrl.trim() || !isValidYouTubeUrl(videoUrl) || isAnalyzing}
           onClick={handleAnalyze}
           className="w-full px-6 py-3 bg-blue-600 hover:bg-blue-700 disabled:bg-zinc-700 disabled:cursor-not-allowed text-white font-medium rounded-lg transition-colors focus:outline-none focus:ring-2 focus:ring-blue-500 focus:ring-offset-2 focus:ring-offset-zinc-900"
@@ -195,36 +193,6 @@
               <div className="w-4 h-4 border-2 border-white border-t-transparent rounded-full animate-spin"></div>
               <span>Analyzing Video...</span>
             </div>
-=======
-          onClick={analyzeVideo}
-          disabled={!videoUrl.trim() || loading}
-          className="w-full px-6 py-3 bg-blue-600 hover:bg-blue-700 disabled:bg-zinc-700 disabled:cursor-not-allowed text-white font-medium rounded-lg transition-colors focus:outline-none focus:ring-2 focus:ring-blue-500 focus:ring-offset-2 focus:ring-offset-zinc-900 flex items-center justify-center"
-        >
-          {loading ? (
-            <>
-              <svg 
-                className="animate-spin -ml-1 mr-3 h-5 w-5 text-white" 
-                xmlns="http://www.w3.org/2000/svg" 
-                fill="none" 
-                viewBox="0 0 24 24"
-              >
-                <circle 
-                  className="opacity-25" 
-                  cx="12" 
-                  cy="12" 
-                  r="10" 
-                  stroke="currentColor" 
-                  strokeWidth="4"
-                />
-                <path 
-                  className="opacity-75" 
-                  fill="currentColor" 
-                  d="M4 12a8 8 0 018-8V0C5.373 0 0 5.373 0 12h4zm2 5.291A7.962 7.962 0 014 12H0c0 3.042 1.135 5.824 3 7.938l3-2.647z"
-                />
-              </svg>
-              Analyzing Video...
-            </>
->>>>>>> 99caf993
           ) : (
             "Analyze Video"
           )}
@@ -237,7 +205,6 @@
         )}
       </div>
 
-<<<<<<< HEAD
       {/* Video Display Section */}
       {showVideoDisplay && analysisComplete && (
         <div className="mt-8">
@@ -265,7 +232,9 @@
       {showChatbot && analysisComplete && (
         <div className="mt-8">
           <Chatbot videoUrl={videoUrl} isVisible={showChatbot} />
-=======
+        </div>
+      )}
+
       {/* Error Message */}
       {error && (
         <div className="p-4 bg-red-500/10 border border-red-500/20 rounded-lg">
@@ -309,7 +278,6 @@
               {formatSummary(summary)}
             </div>
           </div>
->>>>>>> 99caf993
         </div>
       )}
     </div>
